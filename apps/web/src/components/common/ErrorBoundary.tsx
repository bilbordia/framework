'use client';

import React, { Component, ErrorInfo, ReactNode } from 'react';

interface Props {
  children: ReactNode;
  fallback?: ReactNode; // Optional custom fallback component
}

interface State {
  hasError: boolean;
  error?: Error;
}

class ErrorBoundary extends Component<Props, State> {
  override state: State = {
    hasError: false,
  };

  static getDerivedStateFromError(error: Error): State {
    // Update state so the next render will show the fallback UI.
    return { hasError: true, error };
  }

<<<<<<< HEAD
  public override componentDidCatch(error: Error, errorInfo: ErrorInfo) {
    // Log the error assuming logger takes message and context/error object
    logger.error("[ErrorBoundary] Uncaught error:", { error, errorInfo });
=======
  public componentDidCatch(error: Error, errorInfo: ErrorInfo) {
    // You can also log the error to an error reporting service
    console.error('ErrorBoundary caught an error:', error, errorInfo);
>>>>>>> 033df0a5
  }

  public override render() {
    if (this.state.hasError) {
      if (this.props.fallback) {
        return this.props.fallback;
      }
      // Default fallback UI
      return (
<<<<<<< HEAD
        <Alert variant="destructive" className="my-4">
          <AlertTriangle className="h-4 w-4" />
          <AlertTitle>Something went wrong</AlertTitle>
          <AlertDescription>
            {this.props.fallbackMessage || 'This part of the application encountered an error.'}
            {/* Optional: Show error details in development */}
            {process.env['NODE_ENV'] === 'development' && this.state.error && (
              <pre className="mt-2 text-xs whitespace-pre-wrap">
                {this.state.error.toString()}
                {/* <br /> */}
                {/* {this.state.error.stack} */}
              </pre>
            )}
          </AlertDescription>
        </Alert>
=======
        <div className="p-4 text-center text-red-600 bg-red-50 border border-red-200 rounded-md">
          <h2 className="text-lg font-semibold">Oops, something went wrong.</h2>
          <p className="text-sm">
            We encountered an error. Please try refreshing the page or contact support if the problem persists.
          </p>
          {this.state.error && (
            <pre className="mt-2 text-xs text-left whitespace-pre-wrap bg-red-100 p-2 rounded">
              {this.state.error.message}
            </pre>
          )}
        </div>
>>>>>>> 033df0a5
      );
    }

    return this.props.children;
  }
}

export default ErrorBoundary; <|MERGE_RESOLUTION|>--- conflicted
+++ resolved
@@ -22,15 +22,9 @@
     return { hasError: true, error };
   }
 
-<<<<<<< HEAD
   public override componentDidCatch(error: Error, errorInfo: ErrorInfo) {
     // Log the error assuming logger takes message and context/error object
-    logger.error("[ErrorBoundary] Uncaught error:", { error, errorInfo });
-=======
-  public componentDidCatch(error: Error, errorInfo: ErrorInfo) {
-    // You can also log the error to an error reporting service
-    console.error('ErrorBoundary caught an error:', error, errorInfo);
->>>>>>> 033df0a5
+    console.error('ErrorBoundary caught an error:', { error, errorInfo });
   }
 
   public override render() {
@@ -40,23 +34,6 @@
       }
       // Default fallback UI
       return (
-<<<<<<< HEAD
-        <Alert variant="destructive" className="my-4">
-          <AlertTriangle className="h-4 w-4" />
-          <AlertTitle>Something went wrong</AlertTitle>
-          <AlertDescription>
-            {this.props.fallbackMessage || 'This part of the application encountered an error.'}
-            {/* Optional: Show error details in development */}
-            {process.env['NODE_ENV'] === 'development' && this.state.error && (
-              <pre className="mt-2 text-xs whitespace-pre-wrap">
-                {this.state.error.toString()}
-                {/* <br /> */}
-                {/* {this.state.error.stack} */}
-              </pre>
-            )}
-          </AlertDescription>
-        </Alert>
-=======
         <div className="p-4 text-center text-red-600 bg-red-50 border border-red-200 rounded-md">
           <h2 className="text-lg font-semibold">Oops, something went wrong.</h2>
           <p className="text-sm">
@@ -68,7 +45,6 @@
             </pre>
           )}
         </div>
->>>>>>> 033df0a5
       );
     }
 
