--- conflicted
+++ resolved
@@ -32,10 +32,9 @@
 vite.config.*.timestamp*
 vitest.config.*.timestamp*
 
-<<<<<<< HEAD
-# Rust build artifacts
-/target/
-=======
 # Rust
 target/
->>>>>>> 033df0a5
+
+
+# Rust build artifacts
+/target/