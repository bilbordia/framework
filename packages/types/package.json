{
  "name": "@paynless/types",
  "version": "0.0.0",
  "private": true,
  "description": "Shared TypeScript types for Paynless framework",
  "type": "module",
  "main": "./src/index.ts",
  "types": "./src/index.ts",
  "exports": {
    ".": "./src/index.ts"
  },
  "scripts": {
    "lint": "eslint src/**/*.ts --max-warnings 0",
    "lint:fix": "eslint src/**/*.ts --fix",
    "build": "tsc -b",
    "clean": "rm -rf dist tsconfig.tsbuildinfo"
  },
  "devDependencies": {
    "@paynless/db-types": "workspace:^",
    "@supabase/supabase-js": "^2",
    "@types/react": "^18",
    "@typescript-eslint/eslint-plugin": "^7.18.0",
    "@typescript-eslint/parser": "^7.18.0",
    "eslint": "^8.57.0",
    "typescript": "^5.3.3"
  },
  "license": "ISC",
  "dependencies": {
<<<<<<< HEAD
    "vite-plugin-node-polyfills": "^0.23.0"
=======
    "react": "^18.2.0"
>>>>>>> 033df0a5
  }
}<|MERGE_RESOLUTION|>--- conflicted
+++ resolved
@@ -26,10 +26,9 @@
   },
   "license": "ISC",
   "dependencies": {
-<<<<<<< HEAD
+    "react": "^18.2.0"
+  },
+  "dependencies": {
     "vite-plugin-node-polyfills": "^0.23.0"
-=======
-    "react": "^18.2.0"
->>>>>>> 033df0a5
   }
 }